# Standard Library
from collections.abc import Callable, Iterable
from decimal import Decimal
from typing import TYPE_CHECKING, Self

# Django
from django.db import models

# Third Party
import reversion
from django_fsm import FSMField, Transition, transition
from djmoney.models.fields import MoneyField
from model_utils.fields import MonitorField
from moneyed import Money
from polymorphic.models import PolymorphicModel

# Locals
from ..decorators import save_after
from ..exceptions import ChargeRefundError

if TYPE_CHECKING:
    # Locals
    from . import Customer, Invoice


@reversion.register()
class Charge(PolymorphicModel):
    class States(models.TextChoices):
        UNPAID = "unpaid"
        PAID = "paid"
        VOID = "void"
        REFUND = "refund"

    id: int
    get_all_state_transitions: Callable[[], Iterable[Transition]]
    get_available_state_transitions: Callable[[], Iterable[Transition]]

    # Fields
    created = models.DateTimeField(auto_now_add=True, editable=False)
    last_updated = models.DateTimeField(auto_now=True, editable=False)

    amount = MoneyField(max_digits=14)
    name = models.CharField(max_length=255)
<<<<<<< HEAD
    line = MoneyField(max_digits=14)
    quantity = models.IntegerField(default=1)
=======
>>>>>>> 77fbb44a

    state = FSMField(default=States.UNPAID.value, choices=States.choices, protected=True)  # type: ignore
    paid_on = MonitorField(monitor="state", when=[States.PAID.value], default=None, null=True)  # type: ignore

    parent_charge: models.ForeignKey["Charge|None"] = models.ForeignKey(
        "self",
        on_delete=models.PROTECT,
        blank=True,
        null=True,
        default=None,
        related_name="child_charges",
    )

    customer: models.ForeignKey["Customer|None"] = models.ForeignKey(
        "cerberus.Customer",
        on_delete=models.SET_NULL,
        null=True,
        related_name="charges",
    )

    invoice: models.ForeignKey["Invoice|None"] = models.ForeignKey(
        "cerberus.Invoice",
        on_delete=models.SET_NULL,
        blank=True,
        null=True,
        related_name="charges",
    )

    class Meta:
        ordering = ("created",)

    def __str__(self) -> str:
        return f"{self.name} - {self.amount}"

    def __float__(self) -> float:
        return float(self.cost)

    def __add__(self, other) -> Money:
        return self.cost + other.cost if isinstance(other, Charge) else NotImplemented

    @save_after
    @transition(field=state, source=States.UNPAID.value, target=States.PAID.value)
    def pay(self):
        pass

    @save_after
    @transition(field=state, source=States.UNPAID.value, target=States.VOID.value)
    def void(self) -> None:
        self.invoice = None

    def get_refunds(self) -> Iterable[Self]:
        return self.__class__.objects.filter(parent_charge=self, state=self.States.REFUND.value)

    def refund(self, amount: Money | Decimal | int | float | None = None) -> Self:
        refunded = sum((refund.amount for refund in self.get_refunds()), Money(0, self.amount_currency))

        if refunded >= self.amount:
            raise ChargeRefundError("Charge has already been refunded in full")

        refundable = self.amount - (-refunded)
        amount = amount or refundable
        if not isinstance(amount, Money):
            amount = Money(amount, self.amount_currency)
<<<<<<< HEAD

        if amount > refundable:
            raise ChargeRefundError("Refund amount exceeds the refundable amount")

        return self.__class__.objects.create(
            name=f"{self.name} - Refund",
            line=-amount,
            parent_charge=self,
            customer=self.customer,
            invoice=None,
            state=self.States.REFUND.value,
        )

=======

        if amount > refundable:
            raise ChargeRefundError("Refund amount exceeds the refundable amount")

        return self.__class__.objects.create(
            name=f"{self.name} - Refund",
            amount=-amount,
            parent_charge=self,
            customer=self.customer,
            invoice=None,
            state=self.States.REFUND.value,
        )

>>>>>>> 77fbb44a
    def delete(self, using=None, keep_parents=False) -> None:
        return self.void()

    @property
    def amount(self) -> Money:
        return self.line * self.quantity

    @property
    def amount_currency(self) -> str:
        return self.line_currency

    def save(self, *args, **kwargs):
        if self.invoice and not self.invoice.can_edit:
            allFields = {f.name for f in self._meta.concrete_fields if not f.primary_key}
            excluded = ("name", "amount", "customer")
            kwargs["update_fields"] = allFields.difference(excluded)

        if self.customer is None and self.invoice is not None:
            self.customer = self.invoice.customer

        return super().save(*args, **kwargs)


class QuantityChargeMixin(models.Model):
    quantity = models.IntegerField(default=1)
    amount: Money
    amount_currency: str

    class Meta:
        abstract = True

    def __init__(self, *args, **kwargs):
        if "line" in kwargs:
            kwargs["amount"] = kwargs.pop("line") * kwargs.get("quantity", 1)

        super().__init__(*args, **kwargs)

    @property
    def line(self) -> Money:
        return Money(self.amount / self.quantity, self.amount_currency)

    @line.setter
    def line(self, value: Money | Decimal | int | float) -> None:
        self.amount = Money(value * self.quantity, self.amount_currency)


class QuantityCharge(QuantityChargeMixin, Charge):
    pass<|MERGE_RESOLUTION|>--- conflicted
+++ resolved
@@ -39,13 +39,9 @@
     created = models.DateTimeField(auto_now_add=True, editable=False)
     last_updated = models.DateTimeField(auto_now=True, editable=False)
 
-    amount = MoneyField(max_digits=14)
     name = models.CharField(max_length=255)
-<<<<<<< HEAD
     line = MoneyField(max_digits=14)
     quantity = models.IntegerField(default=1)
-=======
->>>>>>> 77fbb44a
 
     state = FSMField(default=States.UNPAID.value, choices=States.choices, protected=True)  # type: ignore
     paid_on = MonitorField(monitor="state", when=[States.PAID.value], default=None, null=True)  # type: ignore
@@ -109,7 +105,6 @@
         amount = amount or refundable
         if not isinstance(amount, Money):
             amount = Money(amount, self.amount_currency)
-<<<<<<< HEAD
 
         if amount > refundable:
             raise ChargeRefundError("Refund amount exceeds the refundable amount")
@@ -123,21 +118,6 @@
             state=self.States.REFUND.value,
         )
 
-=======
-
-        if amount > refundable:
-            raise ChargeRefundError("Refund amount exceeds the refundable amount")
-
-        return self.__class__.objects.create(
-            name=f"{self.name} - Refund",
-            amount=-amount,
-            parent_charge=self,
-            customer=self.customer,
-            invoice=None,
-            state=self.States.REFUND.value,
-        )
-
->>>>>>> 77fbb44a
     def delete(self, using=None, keep_parents=False) -> None:
         return self.void()
 
